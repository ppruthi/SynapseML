name: synapseml
channels:
  - conda-forge
  - default
dependencies:
  - python=3.8.8
<<<<<<< HEAD
  - pyspark=3.2.1
  - requests
  - pip
  - r-base=4.0.5
  - r-dplyr
=======
  - pyspark=3.2.0
  - requests=2.26.0
  - pip=21.3
  - r-base=4.1.1
>>>>>>> ead21538
  - r-sparklyr=1.7.2
  - r-devtools=2.4.2
  - pip:
    - wheel
    - sphinx==4.2.0
    - sphinx_rtd_theme
    - coverage
    - pytest
    - pytest-cov
    - nbconvert
    - ipython
    - pytest-codeblocks
    - azure-storage-blob
    - twine
    - jupyter
    - mlflow<|MERGE_RESOLUTION|>--- conflicted
+++ resolved
@@ -4,18 +4,10 @@
   - default
 dependencies:
   - python=3.8.8
-<<<<<<< HEAD
-  - pyspark=3.2.1
-  - requests
-  - pip
-  - r-base=4.0.5
-  - r-dplyr
-=======
   - pyspark=3.2.0
   - requests=2.26.0
   - pip=21.3
   - r-base=4.1.1
->>>>>>> ead21538
   - r-sparklyr=1.7.2
   - r-devtools=2.4.2
   - pip:
